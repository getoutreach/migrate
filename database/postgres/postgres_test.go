--- conflicted
+++ resolved
@@ -10,16 +10,10 @@
 	"io"
 	"testing"
 
-<<<<<<< HEAD
-	"github.com/lib/pq"
-	dt "github.com/mattes/migrate/database/testing"
-	mt "github.com/mattes/migrate/testing"
 	"context"
-=======
 	dt "github.com/golang-migrate/migrate/database/testing"
 	mt "github.com/golang-migrate/migrate/testing"
 	// "github.com/lib/pq"
->>>>>>> aa21a216
 )
 
 var versions = []mt.Version{
