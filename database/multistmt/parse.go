--- conflicted
+++ resolved
@@ -77,13 +77,8 @@
 				switch ch := buf[i]; ch {
 				case '$':
 					// look around is there another $?
-<<<<<<< HEAD
 					// is there also and ending marker like "$$ LANGUAGE plpgsql"
 					if len(buf) >= i+1 && buf[i+1] == '$' {
-=======
-					// is there also an ending marker like "$$ LANGUAGE plpgsql"
-					if buf[i+1] == '$' {
->>>>>>> 89afeb5c
 						// set fnbody false to trigger the check for the next `;`
 						fnbody = !fnbody
 					}
