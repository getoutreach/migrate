--- conflicted
+++ resolved
@@ -1,7 +1,6 @@
 package multistmt_test
 
 import (
-	"fmt"
 	"strings"
 	"testing"
 
@@ -33,20 +32,6 @@
 		expectedErr  error
 		parseBufSize int
 	}{
-<<<<<<< HEAD
-		//// these tests are changed from their original, why would we expect to add a missing delimiter?
-		{name: "single statement, no delimiter", multiStmt: "single statement, no delimiter", delimiter: ";",
-			expected: []string{}, expectedErr: nil},
-		{name: "single statement, one delimiter", multiStmt: "single statement, one delimiter;", delimiter: ";",
-			expected: []string{"single statement, one delimiter;"}, expectedErr: nil},
-
-		{name: "two statements, no trailing delimiter", multiStmt: "statement one; statement two", delimiter: ";",
-			expected: []string{"statement one;"}, expectedErr: nil},
-		{name: "two statements, with trailing delimiter", multiStmt: "statement one; statement two;", delimiter: ";",
-			expected: []string{"statement one;", " statement two;"}, expectedErr: nil},
-		{name: "multi line plpgsql body", multiStmt: plpgsqlBody, delimiter: "$$.*;",
-			expected: []string{plpgsqlBody}, expectedErr: nil},
-=======
 		// these tests are changed from their original, why would we expect to add a missing delimiter?
 		{name: "single statement, no delimiter",
 			multiStmt:   "single statement, no delimiter",
@@ -91,7 +76,6 @@
 			expected: []string{"\tCREATE EXTENSION IF NOT EXISTS citext SCHEMA" +
 				" public;"},
 			expectedErr: nil},
->>>>>>> 08624fee
 	}
 
 	for _, tc := range testCases {
@@ -106,19 +90,12 @@
 
 			t.Logf("multiStmt: %s\n", tc.multiStmt)
 			stmts := make([]string, 0, len(tc.expected))
-<<<<<<< HEAD
-			err := multistmt.Parse(strings.NewReader(tc.multiStmt), []byte(tc.delimiter), maxMigrationSize, "", func(b []byte) error {
-				stmts = append(stmts, string(b))
-				return nil
-			})
-=======
 			err := multistmt.Parse(strings.NewReader(tc.multiStmt),
 				[]byte(tc.delimiter),
 				maxMigrationSize, "", func(b []byte) error {
 					stmts = append(stmts, string(b))
 					return nil
 				})
->>>>>>> 08624fee
 			assert.Equal(t, tc.expectedErr, err)
 			assert.Equal(t, tc.expected, stmts)
 		})
@@ -131,19 +108,11 @@
 	expected := []string{"statement one;"}
 
 	stmts := make([]string, 0, len(expected))
-<<<<<<< HEAD
-	err := multistmt.Parse(strings.NewReader(multiStmt), []byte(delimiter), maxMigrationSize, "", func(b []byte) error {
-		stmts = append(stmts, string(b))
-		return fmt.Errorf("fake error")
-	})
-	assert.Error(t, err)
-=======
 	err := multistmt.Parse(strings.NewReader(multiStmt), []byte(delimiter),
 		maxMigrationSize, "", func(b []byte) error {
 			stmts = append(stmts, string(b))
 			return nil
 		})
 	assert.Nil(t, err)
->>>>>>> 08624fee
 	assert.Equal(t, expected, stmts)
 }